--- conflicted
+++ resolved
@@ -4,7 +4,6 @@
 [![Travid CI](https://travis-ci.com/adopy/adopy.svg?token=gbyEQoyAYgexeSRwBwj6&branch=master)](https://travis-ci.com/adopy/adopy)
 [![CodeCov](https://codecov.io/gh/adopy/adopy/branch/master/graph/badge.svg?token=jFnJgnVV1k)](https://codecov.io/gh/adopy/adopy)
 
-<<<<<<< HEAD
 **ADOpy** is a Python implementation of Adaptive Design Optimization (ADO; Myung, Cavagnaro, & Pitt, 2013), which computes optimal designs dynamically in an experiment. Its modular structure permit easy integration into existing experimentation code.
 
 ADOpy supports Python 3.5 or above and relies on NumPy, SciPy, and Pandas.
@@ -165,23 +164,6 @@
     # Update the engine
     engine.update(design, response)
 ```
-=======
-**ADOpy** is a Python implementation of adaptive design optimization (ADO; Myung, Cavagnaro, & Pitt, 2013).
-Its modular design and simple structure permit easy integration into existing experimentation code.
-
-ADOpy supports Python 3.5+ using NumPy, SciPy, and Pandas.
->>>>>>> 0854be2c
-
-## Implemented tasks
-ADO versions of the following tasks are currently implemented. Models available for each task are listed. Users can also provide their own model. Additional tasks will be added in future releases.
-
-[Insert table?]
-
-## (Not so quick) Start GUide
-
-**Full documentation is found  [here](https://adopy.org)**
-
-
 
 ## Citation
 If you use ADOpy, please cite this package along with the specific version.
